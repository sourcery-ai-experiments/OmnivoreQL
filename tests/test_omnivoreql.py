import os
import unittest
import sys
from dotenv import load_dotenv

sys.path.insert(0, "../omnivoreql")
from omnivoreql import OmnivoreQL


class TestOmnivoreQL(unittest.TestCase):
    client = None

    @classmethod
    def setUpClass(cls):
<<<<<<< HEAD
        if cls.client is None:
            # Put in .env file or use 'python -m unittest test_omnivoreql.py OMNIVORE_API_TOKEN=XXXXXXXXXXXXXXXXXXXXXXXXXXXXXXXX'
            api_token = cls.getEnvVariable('OMNIVORE_API_TOKEN')
            print(f"OMNIVORE_API_TOKEN: {api_token[:4]}")
            cls.client = OmnivoreQL(api_token)
=======
        """
        Set up class method for unit tests of OmnivoreQL.

        This method initializes the OmnivoreQL client with an API token.
        The 'OMNIVORE_API_TOKEN' must be specified either in a '.env' file located in
        the same directory as this script or passed directly when executing the test script.

        Example command to run tests with an environment variable:
            python -m unittest test_omnivoreql.py OMNIVORE_API_TOKEN='your_api_token_here'

        Raises:
            ValueError: If the 'OMNIVORE_API_TOKEN' is not set.
        """
        api_token = cls.getEnvVariable("OMNIVORE_API_TOKEN")
        if api_token is None:
            raise ValueError("OMNIVORE_API_TOKEN is not set")
        print(f"OMNIVORE_API_TOKEN: {api_token[:4]}")
        cls.client = OmnivoreQL(api_token)
>>>>>>> c317fa32

    @staticmethod
    def getEnvVariable(variable_name):
        for arg in sys.argv[1:]:
<<<<<<< HEAD
            if arg.startswith(f'{variable_name}='):
                return arg.split('=')[1]
        dotenv_path = os.path.join(os.path.dirname(__file__), '.env')
=======
            if arg.startswith(variable_name + "="):
                return arg.split("=")[1]
        dotenv_path = os.path.join(os.path.dirname(__file__), ".env")
>>>>>>> c317fa32
        load_dotenv(dotenv_path)
        return os.environ.get(variable_name)

    def test_get_profile(self):
        # When
        profile = self.client.get_profile()
        # Then
        self.assertIsNotNone(profile)

    def test_save_url(self):
        # When
        result = self.client.save_url("https://github.com/yazdipour/OmnivoreQL")
        # Then
        self.assertIsNotNone(result)
        self.assertNotIn("errorCodes", result["saveUrl"])
        self.assertTrue(result["saveUrl"]["url"].startswith("http"))

    def test_save_page(self):
        # When
        result = self.client.save_page("http://example.com", "Example")
        # Then
        self.assertIsNotNone(result)
        self.assertNotIn("errorCodes", result["savePage"])

    def test_save_url_with_labels(self):
        # When
        result = self.client.save_url("https://www.google.com", ["test", "google"])
        # Then
        self.assertIsNotNone(result)
        self.assertFalse('errorCodes' in result['saveUrl'])

    def test_get_articles(self):
        # When
        articles = self.client.get_articles()
        # Then
        self.assertIsNotNone(articles)
        self.assertNotIn("errorCodes", articles["search"])
        self.assertGreater(len(articles["search"]["edges"]), 0)

    def test_get_article(self):
        # Given
        username = self.client.get_profile()["me"]["profile"]["username"]
        slug = self.client.get_articles()["search"]["edges"][0]["node"]["slug"]
        # When
        articles = self.client.get_article(username, slug, "markdown")
        # Then
        self.assertIsNotNone(articles)
        self.assertNotIn("errorCodes", articles["article"])
        self.assertIsNotNone(articles["article"]["article"]["id"])

    def test_get_labels(self):
        # When
        labels = self.client.get_labels()
        # Then
        self.assertIsNotNone(labels)
        self.assertNotIn("errorCodes", labels["labels"])

    def test_get_subscriptions(self):
        # When
        subscriptions = self.client.get_subscriptions()
        # Then
        self.assertIsNotNone(subscriptions)
        self.assertNotIn("errorCodes", subscriptions["subscriptions"])

    def test_archive_article(self):
        # Given
        save_result = self.client.save_url("https://pypi.org/project/omnivorex/")
        self.assertIsNotNone(save_result)
        # When
        last_article = self.client.get_articles()["search"]["edges"][0]
        result = self.client.archive_article(last_article["node"]["id"])
        # Then
        self.assertIsNotNone(result)
        self.assertEqual(result["setLinkArchived"]["message"], "link_archived")

    def test_delete_article(self):
        # Given
        save_result = self.client.save_url("https://pypi.org/project/omnivoreql/")
        self.assertIsNotNone(save_result)
        # When
        last_article = self.client.get_articles()["search"]["edges"][0]
        result = self.client.delete_article(last_article["node"]["id"])
        # Then
        self.assertIsNotNone(result)
        self.assertIsNotNone(result["setBookmarkArticle"]["bookmarkedArticle"]["id"])


if __name__ == "__main__":
    unittest.main()<|MERGE_RESOLUTION|>--- conflicted
+++ resolved
@@ -12,13 +12,6 @@
 
     @classmethod
     def setUpClass(cls):
-<<<<<<< HEAD
-        if cls.client is None:
-            # Put in .env file or use 'python -m unittest test_omnivoreql.py OMNIVORE_API_TOKEN=XXXXXXXXXXXXXXXXXXXXXXXXXXXXXXXX'
-            api_token = cls.getEnvVariable('OMNIVORE_API_TOKEN')
-            print(f"OMNIVORE_API_TOKEN: {api_token[:4]}")
-            cls.client = OmnivoreQL(api_token)
-=======
         """
         Set up class method for unit tests of OmnivoreQL.
 
@@ -37,20 +30,13 @@
             raise ValueError("OMNIVORE_API_TOKEN is not set")
         print(f"OMNIVORE_API_TOKEN: {api_token[:4]}")
         cls.client = OmnivoreQL(api_token)
->>>>>>> c317fa32
 
     @staticmethod
     def getEnvVariable(variable_name):
         for arg in sys.argv[1:]:
-<<<<<<< HEAD
-            if arg.startswith(f'{variable_name}='):
-                return arg.split('=')[1]
-        dotenv_path = os.path.join(os.path.dirname(__file__), '.env')
-=======
             if arg.startswith(variable_name + "="):
                 return arg.split("=")[1]
         dotenv_path = os.path.join(os.path.dirname(__file__), ".env")
->>>>>>> c317fa32
         load_dotenv(dotenv_path)
         return os.environ.get(variable_name)
 
