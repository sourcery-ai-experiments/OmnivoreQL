--- conflicted
+++ resolved
@@ -23,17 +23,14 @@
         )
         self.client = Client(transport=transport, fetch_schema_from_transport=False)
 
-<<<<<<< HEAD
     def save_url(self, url: str, labels: List[str] = None):
+        """
+        Save a URL to Omnivore.
+
+        :param url: The URL to save.
+        :param labels: The labels to assign to the item.
+        """
         labels = [] if labels is None else [{"name": x} for x in labels]
-=======
-    def save_url(self, url: str):
-        """
-        Save a URL to Omnivore.
-
-        :param url: The URL to save.
-        """
->>>>>>> c317fa32
         mutation = gql(
             """
             mutation SaveUrl($input: SaveUrlInput!) {
@@ -462,14 +459,10 @@
         )
         return self.client.execute(
             mutation,
-<<<<<<< HEAD
             variable_values={
                 "input": {
                     "articleID": article_id,
                     "bookmark": False
                 }
             }
-=======
-            variable_values={"input": {"articleID": article_id, "bookmark": False}},
->>>>>>> c317fa32
         )